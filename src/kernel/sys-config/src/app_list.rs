--- conflicted
+++ resolved
@@ -88,11 +88,7 @@
 
     pub image_pkg_id: Option<String>,
     pub docker_image_name : Option<String>,
-<<<<<<< HEAD
     pub direct_image: Option<String>,         // 现在这里只要是Some就可以，以后可以放二进制包的url
-=======
-    
->>>>>>> 2294aae5
     pub data_mount_point: String,
     #[serde(skip_serializing_if = "Option::is_none")]
     pub cache_mount_point: Option<String>,
@@ -125,13 +121,9 @@
             target_state: "Running".to_string(),
             app_id: app_config.app_id.clone(),
             user_id:owner_user_id.to_string(),
-<<<<<<< HEAD
-            docker_image_name: None,//TODO
-            direct_image: None,
-=======
             image_pkg_id: None,
             docker_image_name: None,
->>>>>>> 2294aae5
+            direct_image: None,
             data_mount_point: app_config.data_mount_point.clone(),
             cache_mount_point: app_config.cache_mount_point.clone(),
             local_cache_mount_point: app_config.local_cache_mount_point.clone(),
