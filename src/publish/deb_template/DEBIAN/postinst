--- conflicted
+++ resolved
@@ -14,11 +14,8 @@
 WantedBy=multi-user.target
 EOF
 
-<<<<<<< HEAD
+
 systemctl stop buckyos.service
-=======
-
->>>>>>> f89f1439
 systemctl daemon-reload
 systemctl enable buckyos.service
 systemctl start buckyos.service
